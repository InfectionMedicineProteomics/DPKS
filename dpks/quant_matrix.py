--- conflicted
+++ resolved
@@ -59,13 +59,13 @@
     selector: FeatureRankerRFE
 
     def __init__(
-            self,
-            quantification_file: Union[str, pd.DataFrame],
-            design_matrix_file: Union[str, pd.DataFrame],
-            annotation_fasta_file: str = None,
-            build_quant_graph: bool = False,
-            quant_type: str = "gps",
-            diann_qvalue: float = 0.01,
+        self,
+        quantification_file: Union[str, pd.DataFrame],
+        design_matrix_file: Union[str, pd.DataFrame],
+        annotation_fasta_file: str = None,
+        build_quant_graph: bool = False,
+        quant_type: str = "gps",
+        diann_qvalue: float = 0.01,
     ) -> None:
         """init"""
 
@@ -158,9 +158,9 @@
         """
 
         self.row_annotations["PrecursorId"] = (
-                self.row_annotations["PeptideSequence"]
-                + "_"
-                + self.row_annotations["Charge"].astype(str)
+            self.row_annotations["PeptideSequence"]
+            + "_"
+            + self.row_annotations["Charge"].astype(str)
         )
 
         return list(self.row_annotations["PrecursorId"].unique())
@@ -219,12 +219,12 @@
         )
 
     def filter(
-            self,
-            peptide_q_value: float = 0.01,
-            protein_q_value: float = 0.01,
-            remove_decoys: bool = True,
-            remove_contaminants: bool = True,
-            remove_non_proteotypic: bool = True,
+        self,
+        peptide_q_value: float = 0.01,
+        protein_q_value: float = 0.01,
+        remove_decoys: bool = True,
+        remove_contaminants: bool = True,
+        remove_non_proteotypic: bool = True,
     ) -> QuantMatrix:
         """filter the QuantMatrix
 
@@ -290,8 +290,8 @@
         return self
 
     def scale(
-            self,
-            method: str,
+        self,
+        method: str,
     ) -> QuantMatrix:
         base_method: ScalingMethod = ScalingMethod()
 
@@ -309,11 +309,11 @@
         return self
 
     def normalize(
-            self,
-            method: str,
-            log_transform: bool = True,
-            use_rt_sliding_window_filter: bool = False,
-            **kwargs: Union[int, bool, str],
+        self,
+        method: str,
+        log_transform: bool = True,
+        use_rt_sliding_window_filter: bool = False,
+        **kwargs: Union[int, bool, str],
     ) -> QuantMatrix:
         """normalize the QuantMatrix
 
@@ -366,10 +366,10 @@
         return self
 
     def quantify(
-            self,
-            method: str,
-            resolve_protein_groups: bool = False,
-            **kwargs: Union[int, str],
+        self,
+        method: str,
+        resolve_protein_groups: bool = False,
+        **kwargs: Union[int, str],
     ) -> QuantMatrix:
         """calculate protein quantities
 
@@ -698,19 +698,6 @@
         return self
 
     def plot(
-<<<<<<< HEAD
-            self,
-            plot_type: str,
-            save: bool = False,
-            fig: matplotlib.figure.Figure = None,
-            ax: Union(list, matplotlib.axes.Axes) = None,
-            **kwargs: Union[
-                np.ndarray,
-                int,
-                list,
-                str,
-            ],
-=======
         self,
         plot_type: str,
         save: bool = False,
@@ -722,7 +709,6 @@
             list,
             str,
         ],
->>>>>>> e8fa4456
     ) -> tuple[matplotlib.figure.Figure, matplotlib.axes.Axes]:
         """generate plots"""
 
