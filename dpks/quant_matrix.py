from __future__ import annotations

from typing import Tuple

import numpy as np  # type: ignore
import networkx as nx  # type: ignore

from csv import DictReader

import pandas as pd  # type: ignore

<<<<<<< HEAD
from dpks.normalization import NormalizationMethod, MeanNormalization, MedianNormalization, Normalization
=======
from dpks.normalization import (
    NormalizationMethod,
    MeanNormalization,
    MedianNormalization,
)
>>>>>>> 9de64563
from dpks.quantification import ProteinQuantificationMethod, TopNPrecursors


class Protein:

    accession: str
    index: int

<<<<<<< HEAD
    def __init__(self, accession: str = '', index: int = -1):
=======
    def __init__(self, accession: str = "", index: int = -1):
>>>>>>> 9de64563

        self.accession = accession
        self.index = index


class Precursor:

    peptide_sequence: str
    charge: int
    decoy: int
    retention_time: float
    index: int

    def __init__(
        self,
        peptide_sequence: str = "",
        charge: int = 0,
        decoy: int = 0,
        retention_time: float = 0.0,
        index: int = 0,
    ):

        self.peptide_sequence = peptide_sequence
        self.charge = charge
        self.decoy = decoy
        self.retention_time = retention_time
        self.index = index


class Fragment:

    pass


class QuantMatrix:

<<<<<<< HEAD
    matrix : np.ndarray
    design_matrix : list[dict[str, str]]
    data_sets : dict[str, np.ndarray]
    num_samples : int
    num_quant_records : int
    row_ids : np.ndarray
=======
    matrix: np.ndarray
    design_matrix: list[dict[str, str]]
    data_sets: dict[str, np.ndarray]
    num_samples: int
    num_quant_records: int
>>>>>>> 9de64563

    def __init__(
        self,
        design_matrix: list = None,
        num_samples: int = 0,
        num_quant_records: int = 0,
        quant_type: str = "",
    ):

        self.num_samples = num_samples
        self.num_quant_records = num_quant_records
        self.quant_type = quant_type
        self.design_matrix = design_matrix  # type: ignore
        self.matrix = np.zeros(
            shape=(num_quant_records, num_samples), dtype="f8"
        )  # 64-bit floating-point number
        self.quant_graph = nx.Graph()
        self.protein_matrix = None

<<<<<<< HEAD
        self.row_ids = np.empty(
            shape=(num_quant_records,),
            dtype=str
        )


    def normalize(self, method : NormalizationMethod):
=======
    def normalize(self, method: NormalizationMethod):
>>>>>>> 9de64563

        normalization: Normalization = None

        if method.value == NormalizationMethod.MEAN.value:

            normalization = MeanNormalization(
                log_transform=True, shape=self.matrix.shape
            )

        if method.value == NormalizationMethod.MEDIAN.value:

            normalization = MedianNormalization(  # type: ignore
                log_transform=True, shape=self.matrix.shape
            )

        normalization.fit(self.matrix)

        normalized_data = normalization.transform(self.matrix)

        return self._copy(
            num_samples=self.num_samples,
            num_quant_records=self.num_quant_records,
            quant_type=self.quant_type,
            design_matrix=self.design_matrix,
            matrix=normalized_data,
            protein_matrix=self.protein_matrix,
            quant_graph=self.quant_graph,
        )

    def quantify(self, method: ProteinQuantificationMethod, top_n: int = 1):

        if method.value == ProteinQuantificationMethod.TOP_N_PRECURSORS.value:

            quantification = TopNPrecursors(top_n=top_n)

        quantification.fit(self)

        quantified_proteins = quantification.quantify()

        return self._copy(
            num_samples=self.num_samples,
            num_quant_records=self.num_quant_records,
            quant_type=self.quant_type,
            design_matrix=self.design_matrix,
            matrix=self.matrix,
            protein_matrix=quantified_proteins,
            quant_graph=self.quant_graph,
        )

    def _copy(
        self,
        num_samples: int = 0,
        num_quant_records: int = 0,
        quant_type: str = "",
        design_matrix: list = None,
        matrix: np.ndarray = None,
        protein_matrix: Tuple[np.ndarray, np.ndarray] = None,
        quant_graph: nx.Graph = None,
    ):

        cloned = self.__class__
        obj = cloned(
            num_samples=num_samples,
            num_quant_records=num_quant_records,
            quant_type=quant_type,
            design_matrix=design_matrix,
        )

        if protein_matrix:

            protein_ids, protein_data = protein_matrix

            obj.matrix = protein_data
            obj.row_ids = protein_ids

        else:

            obj.matrix = matrix
            obj.row_ids = None

        obj.quant_graph = quant_graph
<<<<<<< HEAD

=======
        obj.matrix = matrix
        obj.protein_matrix = protein_matrix  # type: ignore
>>>>>>> 9de64563

        return obj

    def differentiate_expression(self):

        pass

    def filter(self):
        """
        Based on on frequency of observations
        Or based on frequency in biological replicates
        """
        pass

    def impute(self):

        pass

    def outlier_detection(self):

        pass

    def flag_bad_runs(self):

        pass

    def write(self, file_path: str = ""):

        pass

    def as_dataframe(self, level: str = ""):

        records = []

        if level == "protein":

            num_proteins = self.protein_matrix[0].shape[0]  # type: ignore

            for protein_index in range(num_proteins):

                protein_id = self.protein_matrix[0][protein_index]  # type: ignore

                protein_quantifications = self.protein_matrix[1][protein_index, :]  # type: ignore

                record = {
                    "Protein": protein_id,
                }

                for sample_index, sample_data in enumerate(self.design_matrix):

                    record[sample_data["name"]] = protein_quantifications[sample_index]

                records.append(record)

        if level == "precursor":

            pass

        if level == "peptide":

            pass

        if level == "fragment":

            pass

        return pd.DataFrame(records)

    @classmethod
    def from_csv(
        cls, file_path: str = "", design_matrix_path: str = "", quant_type: str = ""
    ) -> QuantMatrix:

        assert quant_type in ["fragment", "precursor", "peptide", "protein"]

        design_matrix = list()

        with open(design_matrix_path, "r") as design_matrix_path_h:

            csv_reader = DictReader(design_matrix_path_h)

            for record in csv_reader:

                design_matrix_record = {"name": record["Sample"]}

                if "Group" in record:

                    design_matrix_record["group"] = record["Group"]

                if "Batch" in record:

                    design_matrix_record["batch"] = record["Batch"]

                design_matrix.append(design_matrix_record)

        with open(file_path, "r") as quant_file_h:

            csv_reader = DictReader(quant_file_h)

            records = list(csv_reader)

            num_quant_records = len(records)

            quant_matrix = QuantMatrix(
                design_matrix=design_matrix,
                num_samples=len(design_matrix),
                num_quant_records=num_quant_records,
                quant_type=quant_type,
            )

            for index, record in enumerate(records):

                if quant_type == "precursor":

                    precursor_id = f"{record['PeptideSequence']}_{record['Charge']}"

                    precursor = Precursor(
                        peptide_sequence=record["PeptideSequence"],
                        charge=record["Charge"],  # type: ignore
                        decoy=record["Decoy"],  # type: ignore
                        retention_time=record["RetentionTime"],  # type: ignore
                        index=index,
                    )

                    quant_matrix.quant_graph.add_nodes_from(
                        [precursor_id], data=precursor, bipartite="precursor"
                    )

                    protein_accessions = record["Protein"].split(";")

                    for protein_accession in protein_accessions:

                        protein = Protein(accession=protein_accession)

                        if protein_accession not in quant_matrix.quant_graph:

                            quant_matrix.quant_graph.add_nodes_from(
                                [protein_accession], data=protein, bipartite="protein"
                            )

                        quant_matrix.quant_graph.add_edges_from(
                            [(protein_accession, precursor_id)]
                        )

                    for sample_index, sample_info in enumerate(design_matrix):

                        sample_name = sample_info["name"]

                        intensity = record[sample_name]

                        quant_matrix.matrix[index, sample_index] = intensity

        return quant_matrix


def create_quant_matrix(
    file_path: str = "", design_matrix: str = "", quant_type: str = ""
) -> QuantMatrix:

    print("Parsing Quant Matrix and building data structure.")

    return QuantMatrix.from_csv(file_path, design_matrix, quant_type)<|MERGE_RESOLUTION|>--- conflicted
+++ resolved
@@ -9,15 +9,12 @@
 
 import pandas as pd  # type: ignore
 
-<<<<<<< HEAD
-from dpks.normalization import NormalizationMethod, MeanNormalization, MedianNormalization, Normalization
-=======
 from dpks.normalization import (
     NormalizationMethod,
     MeanNormalization,
     MedianNormalization,
 )
->>>>>>> 9de64563
+
 from dpks.quantification import ProteinQuantificationMethod, TopNPrecursors
 
 
@@ -26,11 +23,8 @@
     accession: str
     index: int
 
-<<<<<<< HEAD
-    def __init__(self, accession: str = '', index: int = -1):
-=======
+
     def __init__(self, accession: str = "", index: int = -1):
->>>>>>> 9de64563
 
         self.accession = accession
         self.index = index
@@ -67,20 +61,11 @@
 
 class QuantMatrix:
 
-<<<<<<< HEAD
-    matrix : np.ndarray
-    design_matrix : list[dict[str, str]]
-    data_sets : dict[str, np.ndarray]
-    num_samples : int
-    num_quant_records : int
-    row_ids : np.ndarray
-=======
     matrix: np.ndarray
     design_matrix: list[dict[str, str]]
     data_sets: dict[str, np.ndarray]
     num_samples: int
     num_quant_records: int
->>>>>>> 9de64563
 
     def __init__(
         self,
@@ -100,19 +85,7 @@
         self.quant_graph = nx.Graph()
         self.protein_matrix = None
 
-<<<<<<< HEAD
-        self.row_ids = np.empty(
-            shape=(num_quant_records,),
-            dtype=str
-        )
-
-
-    def normalize(self, method : NormalizationMethod):
-=======
     def normalize(self, method: NormalizationMethod):
->>>>>>> 9de64563
-
-        normalization: Normalization = None
 
         if method.value == NormalizationMethod.MEAN.value:
 
@@ -192,12 +165,9 @@
             obj.row_ids = None
 
         obj.quant_graph = quant_graph
-<<<<<<< HEAD
-
-=======
+
         obj.matrix = matrix
         obj.protein_matrix = protein_matrix  # type: ignore
->>>>>>> 9de64563
 
         return obj
 
