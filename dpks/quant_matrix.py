"""quant_matrix module

instanciate a quant matrix:

>>> from dpks.quant_matrix import QuantMatrix
>>> quant_matrix = QuantMatrix( quantification_file="tests/input_files/minimal_matrix.tsv", design_matrix_file="tests/input_files/minimal_design_matrix.tsv")

"""
from __future__ import annotations

from sklearn.feature_selection import RFECV, RFE

from dpks.annotate_proteins import get_protein_labels
from typing import Union, List

import numpy as np
import pandas as pd  # type: ignore
import anndata as ad  # type: ignore
from sklearn.preprocessing import LabelEncoder, StandardScaler
import matplotlib

from dpks.normalization import (
    TicNormalization,
    MedianNormalization,
    MeanNormalization,
    Log2Normalization,
    NormalizationMethod,
    RTSlidingWindowNormalization,
)
from dpks.scaling import (
    ScalingMethod,
    ZScoreScaling,
    MinMaxScaling,
    AbsMaxScaling,
)
from dpks.imputer import (
    ImputerMethod,
    UniformRangeImputer,
    UniformPercentileImputer,
)
<<<<<<< HEAD
from dpks.plot import Plot, SHAPPlot, RFEPCA
=======
from dpks.plot import Plot, SHAPPlot
>>>>>>> 1bf2bd80
from dpks.quantification import TopN, MaxLFQ
from dpks.differential_testing import DifferentialTest
from dpks.classification import Classifier

from dpks.parsers import parse_diann


class QuantMatrix:
    """holds a quantitative matrix and a design matrix, exposes an API to manipulate the quantitative matrix"""

    quantification_file_path: Union[str, pd.DataFrame]
    design_matrix_file: Union[str, pd.DataFrame]
    num_rows: int
    num_samples: int
    quantitative_data: ad.AnnData
    selector: Union[RFECV, RFE]

    def __init__(
        self,
        quantification_file: Union[str, pd.DataFrame],
        design_matrix_file: Union[str, pd.DataFrame],
        annotation_fasta_file: str = None,
        build_quant_graph: bool = False,
        quant_type: str = "gps",
        diann_qvalue: float = 0.01,
    ) -> None:
        """init"""

        if isinstance(design_matrix_file, str):
            design_matrix_file = pd.read_csv(design_matrix_file, sep="\t")

            design_matrix_file.columns = map(str.lower, design_matrix_file.columns)

        if isinstance(quantification_file, str):
            if quant_type == "gps":
                quantification_file = pd.read_csv(quantification_file, sep="\t")

            elif quant_type == "diann":
                quantification_file = parse_diann(quantification_file, diann_qvalue)

        else:
            if quant_type == "diann":
                quantification_file = parse_diann(quantification_file, diann_qvalue)

        self.num_samples = len(design_matrix_file)
        self.num_rows = len(quantification_file)

        rt_column = ""

        if "RT" in quantification_file:
            rt_column = "RT"

        elif "RetentionTime" in quantification_file:
            rt_column = "RetentionTime"

        if rt_column:
            quantification_file = quantification_file.sort_values(rt_column)

        quantification_file = quantification_file.reset_index(drop=True)

        quantitative_data = (
            quantification_file[list(design_matrix_file["sample"])]
            .copy()
            .set_index(np.arange(self.num_rows, dtype=int).astype(str))
        )

        row_obs = quantification_file.drop(
            list(design_matrix_file["sample"]), axis=1
        ).set_index(np.arange(self.num_rows, dtype=int).astype(str))

        if annotation_fasta_file is not None:
            row_obs["ProteinLabel"] = get_protein_labels(
                row_obs["Protein"], annotation_fasta_file
            )

        self.quantitative_data = ad.AnnData(
            quantitative_data,
            obs=row_obs,
            var=design_matrix_file.copy().set_index(design_matrix_file["sample"]),
            dtype=np.float64,
        )

        if build_quant_graph:
            pass

    @property
    def proteins(self) -> List[str]:
        """returns unique list of Proteins.

        >>> sorted(quant_matrix.proteins)[40:42]
        ['sp|G5E8V9|ARFP1_MOUSE', 'sp|O08528|HXK2_MOUSE']

        """

        return list(self.quantitative_data.obs["Protein"].unique())

    @property
    def peptides(self) -> List[str]:
        """returns unique list of PeptideSequences

        >>> sorted(quant_matrix.peptides)[0:2]
        ['AAAAGALAPGPLPDLAAR', 'AAAEGVANLHLDEATGEMVSK']

        """

        return list(self.quantitative_data.obs["PeptideSequence"].unique())

    @property
    def precursors(self) -> List[str]:
        """returns unique list of PrecursorIds

        >>> sorted(quant_matrix.precursors)[0:2]
        ['AAAAGALAPGPLPDLAAR_2', 'AAAEGVANLHLDEATGEMVSK_3']

        """

        self.row_annotations["PrecursorId"] = (
            self.row_annotations["PeptideSequence"]
            + "_"
            + self.row_annotations["Charge"].astype(str)
        )

        return list(self.row_annotations["PrecursorId"].unique())

    @property
    def sample_annotations(self) -> pd.DataFrame:
        """returns list of the sample annotations

        >>> sorted(quant_matrix.sample_annotations)
        ['group', 'sample']

        """

        return self.quantitative_data.var

    @property
    def row_annotations(self) -> pd.DataFrame:
        """returns the row observations

        >>> sorted(quant_matrix.row_annotations)
        ['Charge',
         'Decoy',
         'PeptideQValue',
         'PeptideSequence',
         'PrecursorId',
         'Protein',
         'ProteinQValue',
         'RT']

        """

        return self.quantitative_data.obs

    @row_annotations.setter
    def row_annotations(self, value: pd.DataFrame) -> None:
        self.quantitative_data.obs = value

    def get_samples(self, group: int) -> List[str]:
        """return sample names for wanted group

        >>> sorted(quant_matrix.get_samples(group=4))
        ['AAS_P2009_169',
         'AAS_P2009_178',
         'AAS_P2009_187',
         'AAS_P2009_196',
         'AAS_P2009_205',
         'AAS_P2009_214',
         'AAS_P2009_232',
         'AAS_P2009_241',
         'AAS_P2009_250']

        """

        return list(
            self.sample_annotations[self.sample_annotations["group"] == group]["sample"]
        )

    def filter(
        self,
        peptide_q_value: float = 0.01,
        protein_q_value: float = 0.01,
        remove_decoys: bool = True,
        remove_contaminants: bool = True,
        remove_non_proteotypic: bool = True,
    ) -> QuantMatrix:
        """filter the QuantMatrix

        - removes decoys by default
        - removes contaminants by default
        - filters on peptide_q_value <= 0.01 by default
        - filters on protein_q_value <= 0.01 by default

        >>> print(quant_matrix.to_df().shape)
        (16679, 26)
        >>> print(quant_matrix.filter(peptide_q_value=0.001).to_df().shape)
        (15355, 26)

        """

        filtered_data = self.quantitative_data[
            (self.quantitative_data.obs["PeptideQValue"] <= peptide_q_value)
            & (self.quantitative_data.obs["ProteinQValue"] <= protein_q_value)
        ].copy()

        if remove_decoys:
            if "Decoy" in filtered_data.obs:
                filtered_data = filtered_data[filtered_data.obs["Decoy"] == 0].copy()

        if remove_contaminants:
            filtered_data = filtered_data[
                ~filtered_data.obs["Protein"].str.contains("contam")
            ].copy()

            filtered_data = filtered_data[
                ~filtered_data.obs["Protein"].str.contains("cont_crap")
            ].copy()

        if remove_non_proteotypic:
            filtered_data = filtered_data[
                ~filtered_data.obs["Protein"].str.contains(";")
            ].copy()

        self.num_rows = len(filtered_data)

        quantitative_data = (
            filtered_data.to_df()[list(filtered_data.var["sample"])]
            .copy()
            .set_index(np.arange(self.num_rows, dtype=int).astype(str))
        )

        row_obs = filtered_data.obs.set_index(
            np.arange(self.num_rows, dtype=int).astype(str)
        )

        self.quantitative_data = ad.AnnData(
            quantitative_data,
            obs=row_obs,
            var=filtered_data.var,
            dtype=np.float64,
        )

        return self

    def scale(
        self,
        method: str,
    ) -> QuantMatrix:
        base_method: ScalingMethod = ScalingMethod()

        if method == "zscore":
            base_method = ZScoreScaling()

        elif method == "minmax":
            base_method = MinMaxScaling()

        elif method == "absmax":
            base_method = AbsMaxScaling()

        self.quantitative_data.X = base_method.fit_transform(self.quantitative_data.X)

        return self

    def normalize(
        self,
        method: str,
        log_transform: bool = True,
        use_rt_sliding_window_filter: bool = False,
        **kwargs: Union[int, bool, str],
    ) -> QuantMatrix:
        """normalize the QuantMatrix

        - need to specify a method
        - log-transform by default
        - can use a sliding window filter, not turned on by default

        >>> isinstance(quant_matrix.normalize(method="tic"), QuantMatrix)
        True

        """

        base_method: NormalizationMethod = NormalizationMethod()

        if method == "tic":
            base_method = TicNormalization()

        elif method == "median":
            base_method = MedianNormalization()

        elif method == "mean":
            base_method = MeanNormalization()

        if use_rt_sliding_window_filter:
            minimum_data_points = int(kwargs.get("minimum_data_points", 100))
            stride = int(kwargs.get("stride", 1))
            use_overlapping_windows = bool(kwargs.get("use_overlapping_windows", True))
            rt_unit = str(kwargs.get("rt_unit", "minute"))

            rt_window_normalization = RTSlidingWindowNormalization(
                base_method=base_method,
                minimum_data_points=minimum_data_points,
                stride=stride,
                use_overlapping_windows=use_overlapping_windows,
                rt_unit=rt_unit,
            )

            self.quantitative_data.X = rt_window_normalization.fit_transform(self)

        else:
            self.quantitative_data.X = base_method.fit_transform(
                self.quantitative_data.X
            )

        if log_transform:
            self.quantitative_data.X = Log2Normalization().fit_transform(
                self.quantitative_data.X
            )

        return self

    def quantify(
        self,
        method: str,
        resolve_protein_groups: bool = False,
        **kwargs: Union[int, str],
    ) -> QuantMatrix:
        """calculate protein quantities

        - have to specify a method
        - does not resolve protein groups by default

        >>> quant_matrix.quantify(method="top_n", top_n=1).to_df().shape
        (3738, 19)

        """

        if resolve_protein_groups:
            pass

        if method == "top_n":
            top_n = int(kwargs.get("top_n", 1))

            quantifications = TopN(top_n=top_n).quantify(self)

            design_matrix = self.quantitative_data.var

            protein_quantifications = QuantMatrix(
                quantifications, design_matrix_file=design_matrix
            )

        elif method == "maxlfq":
            level = str(kwargs.get("level", "protein"))
            threads = int(kwargs.get("threads", 1))
            minimum_subgroups = int(kwargs.get("minimum_subgroups", 1))

            quantifications = MaxLFQ(
                level=level,
                threads=threads,
                minimum_subgroups=minimum_subgroups,
            ).quantify(self)

            design_matrix = self.quantitative_data.var

            protein_quantifications = QuantMatrix(
                quantifications, design_matrix_file=design_matrix
            )

        return protein_quantifications

    def to_df(self) -> pd.DataFrame:
        """to_df converts the QuantMatrix object to a pandas dataframe

        >>> isinstance(quant_matrix.to_df(), pd.DataFrame)
        True

        """

        quant_data = self.quantitative_data[self.row_annotations.index, :].to_df()

        merged = pd.concat([self.row_annotations, quant_data], axis=1)

        return merged

    def compare_groups(
        self,
        method: str,
        comparisons: list,
        min_samples_per_group: int = 2,
        level: str = "protein",
        multiple_testing_correction_method: str = "fdr_tsbh",
    ) -> QuantMatrix:
        """compare groups by differential testing

        >>> isinstance(quant_matrix.compare_groups(method="linregress", group_a=4, group_b=6), QuantMatrix)
        True

        """

        differential_test = DifferentialTest(
            method,
            comparisons,
            min_samples_per_group,
            level,
            multiple_testing_correction_method,
        )

        compared_data = differential_test.test(self)

        self.row_annotations = compared_data.row_annotations.copy()

        return self

    def classify(
        self,
        classifier,
        shap_algorithm: str = "auto",
        scale: bool = True,
        min_samples_per_group: int = 2,
        run_rfe: bool = True,
        run_param_search: bool = False,
        **kwargs: Union[dict, int, str],
    ) -> QuantMatrix:
        identifiers = self.proteins

        quant_copy = self.quantitative_data.copy()
        quant_copy.X[quant_copy.X == 0.0] = np.nan
        drop_indexes = []
        groups = self.quantitative_data.var["group"].unique()

        for group in groups:
            for identifier in identifiers:
                quant_data = quant_copy[
                    self.row_annotations["Protein"] == identifier, :
                ].copy()

                index = int(quant_data.obs.index.to_numpy()[0])

                group_data = quant_data[:, self.get_samples(group=group)].X.copy()
                group_nonan = len(group_data[~np.isnan(group_data)])

                if group_nonan < min_samples_per_group:
                    if index not in drop_indexes:
                        drop_indexes.append(index)

        le = LabelEncoder()
        Y = le.fit_transform(self.quantitative_data.var["group"].values)
        X = self.quantitative_data.X.copy().transpose()
        X = np.delete(X, drop_indexes, 1)
        X = np.nan_to_num(X, copy=True, nan=0.0)

        if scale:
            self.scaler = StandardScaler()
            X = self.scaler.fit_transform(X)

        self.clf = Classifier(classifier=classifier, shap_algorithm=shap_algorithm)

        if run_param_search:
            param_grid = dict(kwargs.get("param_grid", {}))
            random_state = int(kwargs.get("random_state", None))
            folds = int(kwargs.get("folds", 3))
            n_iter = int(kwargs.get("n_iter", 30))
            n_jobs = int(kwargs.get("n_jobs", 4))
            scoring = str(kwargs.get("scoring", "accuracy"))
            self.clf.get_best_estimator(
                X, Y, param_grid, folds, random_state, n_iter, n_jobs, scoring
            )

        self.clf.fit(X, Y)

        shap_values = self.clf.feature_importances_.tolist()

        for index in drop_indexes:
            shap_values.insert(index, np.nan)
        self.quantitative_data.obs["SHAP"] = shap_values

        if run_rfe:
            rfe_step = int(kwargs.get("rfe_step", 1))
            rfe_min_features_to_select = int(
                kwargs.get("rfe_min_features_to_select", 1)
            )
            selector = self.clf.recursive_feature_elimination(
                X, Y, min_features_to_select=rfe_min_features_to_select, step=rfe_step
            )
            feature_rank_values = selector.ranking_.tolist()
            for index in drop_indexes:
                feature_rank_values.insert(index, np.nan)
            self.quantitative_data.obs["FeatureRank"] = feature_rank_values
            self.selector = selector

        return self

    def impute(self, method: str, **kwargs: int) -> QuantMatrix:
        """impute missing values"""

        base_method: ImputerMethod = ImputerMethod()

        if method == "uniform_percentile":
            percentile = float(kwargs.get("percentile", 0.1))

            base_method = UniformPercentileImputer(percentile=percentile)

        elif method == "uniform_range":
            maxvalue = int(kwargs.get("maxvalue", 1))
            minvalue = int(kwargs.get("minvalue", 0))

            base_method = UniformRangeImputer(maxvalue=maxvalue, minvalue=minvalue)

        self.quantitative_data.X = base_method.fit_transform(self.quantitative_data.X)

        return self

    def plot(
        self,
        plot_type: str,
        save: bool = False,
<<<<<<< HEAD
        fig: matplotlib.Figure.figure = None,
        ax: Union(list, matplotlib.Axes.axes) = None,
=======
        fig=None,
        ax=None,
>>>>>>> 1bf2bd80
        **kwargs: Union[
            np.ndarray,
            int,
            list,
            str,
        ],
<<<<<<< HEAD
    ) -> matplotlib.pyplot.Figure:
=======
    ) -> tuple[matplotlib.figure.Figure, matplotlib.axes.Axes]:
>>>>>>> 1bf2bd80
        """generate plots"""

        if plot_type == "shap_summary":
            try:
                getattr(self.clf, "shap_values")
            except AttributeError:
                print("SHAP values have not been generated")
            n_display = int(kwargs.get("n_display", 5))
            cmap = kwargs.get(
                "cmap",
                [
                    "#ff4800",
                    "#ff4040",
                    "#a836ff",
                    "#405cff",
                    "#05c9fa",
                ],
            )

            fig, ax = SHAPPlot(
                fig=fig,
                ax=ax,
                shap_values=self.clf.shap_values,
                X=self.clf.X,
                qm=self,
                cmap=cmap,
                n_display=n_display,
            ).plot()

<<<<<<< HEAD
        if plot_type == "rfe_pca":
            cmap = kwargs.get("cmap", "coolwarm")
            cutoffs = list(kwargs.get("cutoffs", [100, 50, 10]))
            fig, ax = RFEPCA(
                fig=fig, axs=ax, qm=self, cutoffs=cutoffs, cmap=cmap
            ).plot()

=======
>>>>>>> 1bf2bd80
        if save:
            filepath = str(kwargs.get("filepath", f"{plot_type}.png"))
            dpi = int(kwargs.get("dpi", 300))
            matplotlib.pyplot.savefig(filepath, dpi=dpi)

        return fig, ax

    def outlier_detection(self) -> None:
        """detect outlies


        not implemented

        """

        pass

    def flag_bad_runs(self) -> None:
        """flag bad runs

        not implemented"""

        pass

    def write(self, file_path: str = "") -> None:
        """write the QuantMatrix to a tab-separated file

        >>> from pathlib import Path
        >>> filename = Path("protein.tsv")
        >>> quant_matrix.write(str(filename))
        >>>> filename.is_file()
        True

        """

        self.to_df().to_csv(file_path, sep="\t", index=False)<|MERGE_RESOLUTION|>--- conflicted
+++ resolved
@@ -38,11 +38,7 @@
     UniformRangeImputer,
     UniformPercentileImputer,
 )
-<<<<<<< HEAD
 from dpks.plot import Plot, SHAPPlot, RFEPCA
-=======
-from dpks.plot import Plot, SHAPPlot
->>>>>>> 1bf2bd80
 from dpks.quantification import TopN, MaxLFQ
 from dpks.differential_testing import DifferentialTest
 from dpks.classification import Classifier
@@ -557,24 +553,15 @@
         self,
         plot_type: str,
         save: bool = False,
-<<<<<<< HEAD
         fig: matplotlib.Figure.figure = None,
         ax: Union(list, matplotlib.Axes.axes) = None,
-=======
-        fig=None,
-        ax=None,
->>>>>>> 1bf2bd80
         **kwargs: Union[
             np.ndarray,
             int,
             list,
             str,
         ],
-<<<<<<< HEAD
-    ) -> matplotlib.pyplot.Figure:
-=======
     ) -> tuple[matplotlib.figure.Figure, matplotlib.axes.Axes]:
->>>>>>> 1bf2bd80
         """generate plots"""
 
         if plot_type == "shap_summary":
@@ -604,7 +591,6 @@
                 n_display=n_display,
             ).plot()
 
-<<<<<<< HEAD
         if plot_type == "rfe_pca":
             cmap = kwargs.get("cmap", "coolwarm")
             cutoffs = list(kwargs.get("cutoffs", [100, 50, 10]))
@@ -612,8 +598,6 @@
                 fig=fig, axs=ax, qm=self, cutoffs=cutoffs, cmap=cmap
             ).plot()
 
-=======
->>>>>>> 1bf2bd80
         if save:
             filepath = str(kwargs.get("filepath", f"{plot_type}.png"))
             dpi = int(kwargs.get("dpi", 300))
