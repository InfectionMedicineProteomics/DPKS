--- conflicted
+++ resolved
@@ -215,12 +215,6 @@
             quant_matrix.row_annotations[f"Group{group_b}Mean"] = group_b_means
             quant_matrix.row_annotations[f"Group{group_a}Stdev"] = group_a_stdevs
             quant_matrix.row_annotations[f"Group{group_b}Stdev"] = group_b_stdevs
-<<<<<<< HEAD
-            quant_matrix.row_annotations[f"Log2FoldChange{group_a}-{group_b}"] = log_fold_changes
-            quant_matrix.row_annotations[f"PValue{group_a}-{group_b}"] = p_values
-            quant_matrix.row_annotations[f"Group{group_a}RepCounts"] = group_a_rep_counts
-            quant_matrix.row_annotations[f"Group{group_b}RepCounts"] = group_b_rep_counts
-=======
             quant_matrix.row_annotations[f"Log2FoldChange{group_a}-{group_b}"] = (
                 log_fold_changes
             )
@@ -231,9 +225,7 @@
             quant_matrix.row_annotations[f"Group{group_b}RepCounts"] = (
                 group_b_rep_counts
             )
->>>>>>> 8797785f
-
-            # Correct for multiple testing
+
             quant_matrix.quantitative_data.obs.sort_values(
                 f"PValue{group_a}-{group_b}", inplace=True
             )
@@ -243,15 +235,11 @@
             ][f"PValue{group_a}-{group_b}"]
 
             correction_results = multipletests(
-<<<<<<< HEAD
-                valid_pvals,
-=======
                 quant_matrix.quantitative_data.obs[
                     ~np.isnan(
                         quant_matrix.quantitative_data.obs[f"PValue{group_a}-{group_b}"]
                     )
                 ][f"PValue{group_a}-{group_b}"],
->>>>>>> 8797785f
                 method=self.multiple_testing_correction_method,
                 is_sorted=False,
             )
