--- conflicted
+++ resolved
@@ -47,17 +47,13 @@
         self.validation_results = validation_results
 
     @property
-<<<<<<< HEAD
-    def esimator_(self):
+    def estimator_(self):
         """
         Alias for the trained classifier.
 
         Returns:
         Any: Trained classifier.
         """
-=======
-    def estimator_(self):
->>>>>>> ef0b89c8
         return self.classifier.classifier
 
 
@@ -224,7 +220,7 @@
         """
         self.interpret(self.X)
         return self.mean_importance
-    
+
     @property
     def classes_(self):
         return np.unique(self.y)
