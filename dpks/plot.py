--- conflicted
+++ resolved
@@ -39,11 +39,7 @@
         qm: QuantMatrix,
         cmap: Union[list, str],
         n_display: int = 5,
-<<<<<<< HEAD
-    ) -> plt.Figure:
-=======
     ) -> tuple[matplotlib.figure.Figure, matplotlib.axes.Axes]:
->>>>>>> 1bf2bd80
         """Creates a SHAP summary plot-like figure.
 
         Args:
@@ -54,10 +50,6 @@
         Returns:
             plt.Figure: figure object
         """
-<<<<<<< HEAD
-        assert shap_values.shape[0] == X.shape[0]
-=======
->>>>>>> 1bf2bd80
         self.shap_values = shap_values
         self.X = X
         self.qm = qm
@@ -137,7 +129,6 @@
         self.ax.set_xlabel("SHAP value")
         self.ax.set_ylabel("Feature")
 
-<<<<<<< HEAD
         return self.fig, self.ax
 
 
@@ -189,7 +180,4 @@
             ax.set_ylabel(f"PC2 ({100*explained_variance[1]:.1f}%)")
             sns.despine()
 
-        return self.fig, self.axs
-=======
-        return self.fig, self.ax
->>>>>>> 1bf2bd80
+        return self.fig, self.axs