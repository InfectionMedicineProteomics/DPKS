from __future__ import annotations

import numpy as np


from typing import Dict, Union, Tuple, Any

from joblib import dump, load

from typing import TYPE_CHECKING

import numba
import pandas as pd

<<<<<<< HEAD
class DecoyFeatures:
=======
if TYPE_CHECKING:
    from gps.peptides import Peptide
    from gps.proteins import Protein


class DecoyFeatures:
    def __init__(self) -> None:
        pass

    def fit(self, X: pd.DataFrame) -> None:
        pass

    @property
    def features(self) -> pd.DataFrame:
        return pd.DataFrame(
            self.decoy_features,
            columns=[f"decoy_{i}" for i in self.feature_names],
            index=self.data_.index,
        )

>>>>>>> bf13efe6

class ShuffleDecoyFeatures(DecoyFeatures):
    n_samples: int
    n_features: int
    decoy_features: np.ndarray
    data_: pd.DataFrame
    random_seed: int

    def __init__(
        self,
        n_samples: int,
        n_features: int,
        feature_names: list[str],
        random_seed: int = 0,
    ):
        self.n_samples = n_samples
        self.n_features = n_features
        self.feature_names = feature_names
        self.decoy_features = np.zeros((n_samples, n_features))
        self.random_seed = random_seed

    def fit(self, X: pd.DataFrame) -> None:
        np.random.seed(self.random_seed)
        self.data_ = X

        for i in range(self.n_features):
            feature_slice = X.iloc[:, i].copy().values

            np.random.shuffle(feature_slice)

            self.decoy_features[:, i] = feature_slice


class MeanDecoyFeatures(DecoyFeatures):
    n_samples: int
    n_features: int
    decoy_features: np.ndarray
    data_: pd.DataFrame
    random_seed: int

    def __init__(
        self,
        n_samples: int,
        n_features: int,
        feature_names: list[str],
        random_seed: int = 0,
    ):
        self.n_samples = n_samples
        self.n_features = n_features
        self.feature_names = feature_names
        self.decoy_features = np.zeros((n_samples, n_features))
        self.random_seed = random_seed

    def fit(self, X: pd.DataFrame) -> None:
        np.random.seed(self.random_seed)
        self.data_ = X

        for i in range(self.n_features):
            feature_slice = X.iloc[:, i]

            feature_mean = np.nanmean(feature_slice)
            feature_std = np.nanstd(feature_slice)

            decoy_feature = np.random.normal(
                loc=feature_mean,
                scale=feature_std,
                size=self.n_samples,
            )

            self.decoy_features[:, i] = decoy_feature


@numba.jit(nopython=True)
def _fast_distribution_q_value(target_values, decoy_values, pit):  # type: ignore
    target_area = np.trapz(target_values)

    decoy_area = np.trapz(decoy_values)

    if decoy_area == 0.0 and target_area == 0.0:
        q_value = 0.0

    else:
        decoy_area = decoy_area * pit

        q_value = decoy_area / (decoy_area + target_area)

    return q_value


def _fast_distribution_q_values(scores, target_function, decoy_function, pit):  # type: ignore
    q_values = np.ones((len(scores),), dtype=np.float64)

    max_score = np.max(scores)

    for i in range(len(scores)):
        integral_bounds = np.arange(scores[i], max_score, 0.1)

        target_data = np.interp(integral_bounds, target_function[0], target_function[1])

        decoy_data = np.interp(integral_bounds, decoy_function[0], decoy_function[1])

        q_value = _fast_distribution_q_value(target_data, decoy_data, pit)

        q_values[i] = q_value

    return q_values


class ScoreDistribution:
    pit: float
    X: np.ndarray
    y: np.ndarray
    target_spline: Tuple[np.ndarray, np.ndarray]
    decoy_spline: Tuple[np.ndarray, np.ndarray]
    target_scores: np.ndarray
    decoy_scores: np.ndarray

    def __init__(self, pit: float = 1.0, num_threads: int = 1):
        numba.set_num_threads(num_threads)

        self.pit = pit

    def fit(self, X: np.ndarray, y: np.ndarray) -> ScoreDistribution:
        self.X = X
        self.y = y

        self._estimate_bin_number()

        target_indices = np.argwhere(y == 1)
        decoy_indices = np.argwhere(y == 0)

        self.target_scores = X[target_indices]
        self.decoy_scores = X[decoy_indices]

        self.target_spline = self._fit_function(self.target_scores)
        self.decoy_spline = self._fit_function(self.decoy_scores)

        return self

    def min(self) -> float:
        return float(np.min(self.X))

    def max(self) -> float:
        return float(np.max(self.X))

    def _estimate_bin_number(self) -> None:
        hist, bins = np.histogram(self.X, bins="auto")

        self.num_bins = (bins[1:] + bins[:-1]) / 2

    def _fit_function(self, scores: np.ndarray) -> Tuple[np.ndarray, np.ndarray]:
        hist, bins = np.histogram(scores, bins=self.num_bins)

        bin_centers = (bins[1:] + bins[:-1]) / 2

        return bin_centers, hist

    def q_values(self, X: np.ndarray) -> np.ndarray:
        return _fast_distribution_q_values(
            X, self.target_spline, self.decoy_spline, self.pit
        )


class DecoyCounter:
    pit: float

    def __init__(self, num_threads: int = 1, pit: float = 1.0) -> None:
        numba.set_num_threads(num_threads)

        self.pit = pit

    def q_values(self, scores: np.ndarray, labels: np.ndarray) -> np.ndarray:
        sorted_score_indices = np.argsort(scores)[::-1]

        num_scores = sorted_score_indices.shape[0]

        q_values = np.zeros((num_scores,), dtype=np.float64)

        num_targets = 0
        num_decoys = 0

        for idx in sorted_score_indices:
            label = labels[idx]

            if label == 1:
                num_targets += 1

            else:
                num_decoys += 1

            decoy_count = num_decoys * self.pit

            q_value = decoy_count / (decoy_count + num_targets)

            q_values[idx] = q_value

        return q_values<|MERGE_RESOLUTION|>--- conflicted
+++ resolved
@@ -11,14 +11,6 @@
 
 import numba
 import pandas as pd
-
-<<<<<<< HEAD
-class DecoyFeatures:
-=======
-if TYPE_CHECKING:
-    from gps.peptides import Peptide
-    from gps.proteins import Protein
-
 
 class DecoyFeatures:
     def __init__(self) -> None:
@@ -35,7 +27,6 @@
             index=self.data_.index,
         )
 
->>>>>>> bf13efe6
 
 class ShuffleDecoyFeatures(DecoyFeatures):
     n_samples: int
